{
  "cells": [
    {
      "cell_type": "markdown",
      "metadata": {},
      "source": [
        "<a href=\"https://colab.research.google.com/github/Harmonai-org/sample-generator/blob/main/Finetune_Dance_Diffusion.ipynb\" target=\"_parent\"><img src=\"https://colab.research.google.com/assets/colab-badge.svg\" alt=\"Open In Colab\"/></a>"
      ]
    },
    {
      "cell_type": "markdown",
      "metadata": {
        "id": "HHcTRGvUmoME"
      },
      "source": [
        "# Dance Diffusion finetune"
      ]
    },
    {
      "cell_type": "markdown",
      "metadata": {
        "id": "u97w34BXmust"
      },
      "source": [
        "Licensed under the MIT License\n",
        "\n",
        "Copyright (c) 2022 Zach Evans\n",
        "\n",
        "Permission is hereby granted, free of charge, to any person obtaining a copy\n",
        "of this software and associated documentation files (the \"Software\"), to deal\n",
        "in the Software without restriction, including without limitation the rights\n",
        "to use, copy, modify, merge, publish, distribute, sublicense, and/or sell\n",
        "copies of the Software, and to permit persons to whom the Software is\n",
        "furnished to do so, subject to the following conditions:\n",
        "\n",
        "The above copyright notice and this permission notice shall be included in\n",
        "all copies or substantial portions of the Software.\n",
        "\n",
        "THE SOFTWARE IS PROVIDED \"AS IS\", WITHOUT WARRANTY OF ANY KIND, EXPRESS OR\n",
        "IMPLIED, INCLUDING BUT NOT LIMITED TO THE WARRANTIES OF MERCHANTABILITY,\n",
        "FITNESS FOR A PARTICULAR PURPOSE AND NONINFRINGEMENT. IN NO EVENT SHALL THE\n",
        "AUTHORS OR COPYRIGHT HOLDERS BE LIABLE FOR ANY CLAIM, DAMAGES OR OTHER\n",
        "LIABILITY, WHETHER IN AN ACTION OF CONTRACT, TORT OR OTHERWISE, ARISING FROM,\n",
        "OUT OF OR IN CONNECTION WITH THE SOFTWARE OR THE USE OR OTHER DEALINGS IN\n",
        "THE SOFTWARE.\n"
      ]
    },
    {
      "cell_type": "markdown",
      "metadata": {
        "id": "lU97ZiP7nSKS"
      },
      "source": [
        "# Set Up"
      ]
    },
    {
      "cell_type": "code",
      "execution_count": null,
      "metadata": {
        "cellView": "form",
        "id": "mxb-qgh0nUOf"
      },
      "outputs": [],
      "source": [
        "#@title Check GPU Status\n",
        "import subprocess\n",
        "simple_nvidia_smi_display = True#@param {type:\"boolean\"}\n",
        "if simple_nvidia_smi_display:\n",
        "    #!nvidia-smi\n",
        "    nvidiasmi_output = subprocess.run(['nvidia-smi', '-L'], stdout=subprocess.PIPE).stdout.decode('utf-8')\n",
        "    print(nvidiasmi_output)\n",
        "else:\n",
        "    #!nvidia-smi -i 0 -e 0\n",
        "    nvidiasmi_output = subprocess.run(['nvidia-smi'], stdout=subprocess.PIPE).stdout.decode('utf-8')\n",
        "    print(nvidiasmi_output)\n",
        "    nvidiasmi_ecc_note = subprocess.run(['nvidia-smi', '-i', '0', '-e', '0'], stdout=subprocess.PIPE).stdout.decode('utf-8')\n",
        "    print(nvidiasmi_ecc_note)"
      ]
    },
    {
      "cell_type": "code",
      "execution_count": null,
      "metadata": {
        "cellView": "form",
        "id": "T_mFtzHvnlJL"
      },
      "outputs": [],
      "source": [
        "#@title Prepare folders\n",
        "import subprocess, os, sys, ipykernel\n",
        "\n",
        "def gitclone(url, targetdir=None):\n",
        "    if targetdir:\n",
        "        res = subprocess.run(['git', 'clone', url, targetdir], stdout=subprocess.PIPE).stdout.decode('utf-8')\n",
        "    else:\n",
        "        res = subprocess.run(['git', 'clone', url], stdout=subprocess.PIPE).stdout.decode('utf-8')\n",
        "    print(res)\n",
        "\n",
        "def pipi(modulestr):\n",
        "    res = subprocess.run(['pip', 'install', modulestr], stdout=subprocess.PIPE).stdout.decode('utf-8')\n",
        "    print(res)\n",
        "\n",
        "def pipie(modulestr):\n",
        "    res = subprocess.run(['git', 'install', '-e', modulestr], stdout=subprocess.PIPE).stdout.decode('utf-8')\n",
        "    print(res)\n",
        "\n",
        "def wget(url, outputdir):\n",
        "    res = subprocess.run(['wget', url, '-P', f'{outputdir}'], stdout=subprocess.PIPE).stdout.decode('utf-8')\n",
        "    print(res)\n",
        "\n",
        "try:\n",
        "    from google.colab import drive\n",
        "    print(\"Google Colab detected. Using Google Drive.\")\n",
        "    is_colab = True\n",
        "    google_drive = True #@param {type:\"boolean\"}\n",
        "    #@markdown Click here if you'd like to save the diffusion model checkpoint file to (and/or load from) your Google Drive:\n",
        "    save_models_to_google_drive = True #@param {type:\"boolean\"}\n",
        "except:\n",
        "    is_colab = False\n",
        "    google_drive = False\n",
        "    save_models_to_google_drive = False\n",
        "    print(\"Google Colab not detected.\")\n",
        "\n",
        "if is_colab:\n",
        "    if google_drive is True:\n",
        "        drive.mount('/content/drive')\n",
        "        root_path = '/content/drive/MyDrive/AI/Bass_Diffusion'\n",
        "    else:\n",
        "        root_path = '/content'\n",
        "else:\n",
        "    root_path = os.getcwd()\n",
        "\n",
        "import os\n",
        "def createPath(filepath):\n",
        "    os.makedirs(filepath, exist_ok=True)\n",
        "\n",
        "initDirPath = f'{root_path}/init_audio'\n",
        "createPath(initDirPath)\n",
        "outDirPath = f'{root_path}/audio_out'\n",
        "createPath(outDirPath)\n",
        "\n",
        "if is_colab:\n",
        "    if google_drive and not save_models_to_google_drive or not google_drive:\n",
        "        model_path = '/content/models'\n",
        "        createPath(model_path)\n",
        "    if google_drive and save_models_to_google_drive:\n",
        "        model_path = f'{root_path}/models'\n",
        "        createPath(model_path)\n",
        "else:\n",
        "    model_path = f'{root_path}/models'\n",
        "    createPath(model_path)\n",
        "\n",
        "#@markdown Click here if you'd like to save the diffusion model checkpoint file to your [Weights & Biases](www.wandb.ai/site) account:\n",
        "save_models_to_wandb = False #@param {type:\"boolean\"}\n",
        "if save_models_to_wandb == True:\n",
        "    save_wandb = 'all'"
      ]
    },
    {
      "cell_type": "code",
      "execution_count": null,
      "metadata": {
        "cellView": "form",
        "id": "y9BS0ks1oEgP"
      },
      "outputs": [],
      "source": [
        "#@title Install dependencies\n",
        "!git clone https://github.com/harmonai-org/sample-generator\n",
        "!pip install /content/sample-generator"
      ]
    },
    {
      "cell_type": "markdown",
      "metadata": {
        "id": "0xq2TJzIPTcJ"
      },
      "source": [
        "# Train"
      ]
    },
    {
      "cell_type": "code",
      "execution_count": null,
      "metadata": {
        "cellView": "form",
        "id": "oxJFFEZ8CD8g"
      },
      "outputs": [],
      "source": [
        "#@markdown Log in to [Weights & Biases](https://wandb.ai/) for run tracking\n",
        "!wandb login"
      ]
    },
    {
      "cell_type": "code",
      "execution_count": null,
      "metadata": {
        "cellView": "form",
        "id": "-Q0XrS0HEmch"
      },
      "outputs": [],
      "source": [
        "#@markdown Name for the finetune project, used as the W&B project name, as well as the directory for the saved checkpoints\n",
        "NAME=\"dd-drums-finetune\" #@param {type:\"string\"}\n",
        "\n",
        "#@markdown Path to the directory of audio data to use for fine-tuning\n",
        "TRAINING_DIR=\"/content/drive/MyDrive/Audio/Drums\" #@param {type:\"string\"}\n",
        "\n",
        "#@markdown Path to the checkpoint to fine-tune\n",
        "CKPT_PATH=\"/content/drive/MyDrive/AI/models/jmann-small-190k.ckpt\" #@param {type:\"string\"}\n",
        "\n",
        "#@markdown Directory path for saving the fine-tuned outputs\n",
        "OUTPUT_DIR=\"/content/drive/MyDrive/AI/models/DanceDiffusion/finetune\" #@param {type:\"string\"}\n",
        "\n",
        "#@markdown Number of training steps between demos\n",
        "DEMO_EVERY=250 #@param {type:\"number\"}\n",
        "\n",
        "#@markdown Number of training steps between saving model checkpoints\n",
        "CHECKPOINT_EVERY=500 #@param {type:\"number\"}\n",
        "\n",
        "#@markdown Sample rate to train at\n",
        "SAMPLE_RATE=48000 #@param {type:\"number\"}\n",
        "\n",
        "#@markdown Number of audio samples per training sample\n",
        "SAMPLE_SIZE=65536 #@param {type:\"number\"}\n",
        "\n",
        "#@markdown If true, the audio samples provided will be randomly cropped to SAMPLE_SIZE samples\n",
        "#@markdown\n",
        "#@markdown Turn off if you want to ensure the training data always starts at the beginning of the audio files (good for things like drum one-shots)\n",
        "RANDOM_CROP=True #@param {type:\"boolean\"}\n",
        "\n",
        "#@markdown Batch size to fine-tune (make it as high as it can go for your GPU)\n",
        "BATCH_SIZE=2 #@param {type:\"number\"}\n",
        "\n",
        "#@markdown Accumulate gradients over n batches, useful for training on one GPU. \n",
        "#@markdown\n",
        "#@markdown Effective batch size is BATCH_SIZE * ACCUM_BATCHES.\n",
        "#@markdown\n",
        "#@markdown Also increases the time between demos and saved checkpoints\n",
        "ACCUM_BATCHES=4 #@param {type:\"number\"}\n",
        "\n",
        "random_crop_str = f\"--random-crop True\" if RANDOM_CROP else \"\"\n",
        "\n",
        "# Escape spaces in paths\n",
        "CKPT_PATH = CKPT_PATH.replace(f\" \", f\"\\ \")\n",
        "OUTPUT_DIR = f\"{OUTPUT_DIR}/{NAME}\".replace(f\" \", f\"\\ \")\n",
        "\n",
        "%cd /content/sample-generator/\n",
<<<<<<< HEAD
        "!python3 /content/sample-generator/train_uncond.py --ckpt-path $CKPT_PATH --name $NAME --training-dir $TRAINING_DIR --sample-size $SAMPLE_SIZE --sample-rate $SAMPLE_RATE --batch-size $BATCH_SIZE --accum-batches $ACCUM_BATCHES --demo-every $DEMO_EVERY --demo-steps 100 --checkpoint-every $CHECKPOINT_EVERY --num-workers 2 $random_crop_str --save-path $OUTPUT_DIR --save-wandb $save_models_to_wandb"
      ]
=======
        "\n",
        "!python3 /content/sample-generator/train_uncond.py --ckpt-path $CKPT_PATH --name $NAME --training-dir $TRAINING_DIR --sample-size $SAMPLE_SIZE --sample-rate $SAMPLE_RATE --batch-size $BATCH_SIZE --accum-batches $ACCUM_BATCHES --demo-every $DEMO_EVERY --demo-steps 100 --checkpoint-every $CHECKPOINT_EVERY --num-workers 2 $random_crop_str --save-path $OUTPUT_DIR"
      ],
      "metadata": {
        "id": "-Q0XrS0HEmch",
        "cellView": "form"
      },
      "execution_count": null,
      "outputs": []
>>>>>>> 9dad2e83
    }
  ],
  "metadata": {
    "accelerator": "GPU",
    "colab": {
      "collapsed_sections": [
        "HHcTRGvUmoME"
      ],
      "name": "Finetune Dance Diffusion.ipynb",
      "provenance": []
    },
    "gpuClass": "standard",
    "kernelspec": {
      "display_name": "Python 3.8.8 ('ml')",
      "language": "python",
      "name": "python3"
    },
    "language_info": {
      "name": "python",
      "version": "3.8.8"
    },
    "vscode": {
      "interpreter": {
        "hash": "9ce29cb5aeaaebb09d381145ff1103741c9816dbccbfcb1b857cd83265b8bd84"
      }
    }
  },
  "nbformat": 4,
  "nbformat_minor": 0
}<|MERGE_RESOLUTION|>--- conflicted
+++ resolved
@@ -248,10 +248,6 @@
         "OUTPUT_DIR = f\"{OUTPUT_DIR}/{NAME}\".replace(f\" \", f\"\\ \")\n",
         "\n",
         "%cd /content/sample-generator/\n",
-<<<<<<< HEAD
-        "!python3 /content/sample-generator/train_uncond.py --ckpt-path $CKPT_PATH --name $NAME --training-dir $TRAINING_DIR --sample-size $SAMPLE_SIZE --sample-rate $SAMPLE_RATE --batch-size $BATCH_SIZE --accum-batches $ACCUM_BATCHES --demo-every $DEMO_EVERY --demo-steps 100 --checkpoint-every $CHECKPOINT_EVERY --num-workers 2 $random_crop_str --save-path $OUTPUT_DIR --save-wandb $save_models_to_wandb"
-      ]
-=======
         "\n",
         "!python3 /content/sample-generator/train_uncond.py --ckpt-path $CKPT_PATH --name $NAME --training-dir $TRAINING_DIR --sample-size $SAMPLE_SIZE --sample-rate $SAMPLE_RATE --batch-size $BATCH_SIZE --accum-batches $ACCUM_BATCHES --demo-every $DEMO_EVERY --demo-steps 100 --checkpoint-every $CHECKPOINT_EVERY --num-workers 2 $random_crop_str --save-path $OUTPUT_DIR"
       ],
@@ -261,7 +257,6 @@
       },
       "execution_count": null,
       "outputs": []
->>>>>>> 9dad2e83
     }
   ],
   "metadata": {
